"""PipelineReaders providers DLT readers functionality."""
import logging
import json
from pyspark.sql import DataFrame
from pyspark.sql.types import StructType
from pyspark.sql.functions import from_json, col

logger = logging.getLogger('databricks.labs.dltmeta')
logger.setLevel(logging.INFO)


class PipelineReaders:
    """PipelineReader Class.

    Returns:
        _type_: _description_
    """
    def __init__(self, spark, source_format, source_details, reader_config_options, schema_json=None):
        """Init."""
        self.spark = spark
        self.source_format = source_format
        self.source_details = source_details
        self.reader_config_options = reader_config_options
        self.schema_json = schema_json

    def read_dlt_cloud_files(self) -> DataFrame:
        """Read dlt cloud files.

        Returns:
            DataFrame: _description_
        """
        logger.info("In read_dlt_cloud_files func")
<<<<<<< HEAD
        source_path = bronze_dataflow_spec.sourceDetails["path"]
        reader_config_options = bronze_dataflow_spec.readerConfigOptions
        input_df = None
        if schema_json and bronze_dataflow_spec.sourceFormat.lower() != "delta":
            schema = StructType.fromJson(schema_json)
            input_df = (
                spark.readStream.format(bronze_dataflow_spec.sourceFormat)
                .options(**reader_config_options)
=======
        source_path = self.source_details["path"]

        if self.schema_json and self.source_format != "delta":
            schema = StructType.fromJson(self.schema_json)
            return (
                self.spark.readStream.format(self.source_format)
                .options(**self.reader_config_options)
>>>>>>> 5c056ad3
                .schema(schema)
                .load(source_path)
            )
        else:
<<<<<<< HEAD
            input_df = (
                spark.readStream.format(bronze_dataflow_spec.sourceFormat)
                .options(**reader_config_options)
=======
            return (
                self.spark.readStream.format(self.source_format)
                .options(**self.reader_config_options)
>>>>>>> 5c056ad3
                .load(source_path)
            )
        if bronze_dataflow_spec.sourceDetails and "source_metadata" in bronze_dataflow_spec.sourceDetails.keys():
            input_df = PipelineReaders.add_cloudfiles_metadata(bronze_dataflow_spec, input_df)
        return input_df

    @staticmethod
    def add_cloudfiles_metadata(bronze_dataflow_spec, input_df):
        source_metadata_json = json.loads(bronze_dataflow_spec.sourceDetails.get("source_metadata"))
        keys = source_metadata_json.keys()
        if "include_autoloader_metadata_column" in keys:
            if "autoloader_metadata_col_name" in source_metadata_json:
                source_metadata_col_name = source_metadata_json["autoloader_metadata_col_name"]
                input_df = input_df.selectExpr("*", f"_metadata as {source_metadata_col_name}")
            else:
                input_df = input_df.selectExpr("*", "_metadata as source_metadata")
            if "select_metadata_cols" in source_metadata_json:
                select_metadata_cols = source_metadata_json["select_metadata_cols"]
                for select_metadata_col in select_metadata_cols:
                    input_df = input_df.withColumn(select_metadata_col, col(select_metadata_cols[select_metadata_col]))
        return input_df

    def read_dlt_delta(self) -> DataFrame:
        """Read dlt delta.

        Args:
            spark (_type_): _description_
            bronze_dataflow_spec (_type_): _description_
        Returns:
            DataFrame: _description_
        """
        logger.info("In read_dlt_cloud_files func")

        if self.reader_config_options and len(self.reader_config_options) > 0:
            return (
                self.spark.readStream.options(**self.reader_config_options).table(
                    f"""{self.source_details["source_database"]}
                        .{self.source_details["source_table"]}"""
                )
            )
        else:
            return (
                self.spark.readStream.table(
                    f"""{self.source_details["source_database"]}
                        .{self.source_details["source_table"]}"""
                )
            )

    def get_db_utils(self):
        """Get databricks utils using DBUtils package."""
        from pyspark.dbutils import DBUtils
        return DBUtils(self.spark)

    def read_kafka(self) -> DataFrame:
        """Read eventhub with dataflowspec and schema.

        Args:
            spark (_type_): _description_
            bronze_dataflow_spec (_type_): _description_
            schema_json (_type_): _description_

        Returns:
            DataFrame: _description_
        """
        if self.source_format == "eventhub":
            kafka_options = self.get_eventhub_kafka_options()
        elif self.source_format == "kafka":
            kafka_options = self.get_kafka_options()
        raw_df = (
            self.spark
            .readStream
            .format("kafka")
            .options(**kafka_options)
            .load()
            # add date, hour, and minute columns derived from eventhub enqueued timestamp
            .selectExpr("*", "to_date(timestamp) as date", "hour(timestamp) as hour", "minute(timestamp) as minute")
        )
        if self.schema_json:
            schema = StructType.fromJson(self.schema_json)
            return (
                raw_df.withColumn("parsed_records", from_json(col("value").cast("string"), schema))
            )
        else:
            return raw_df

    def get_eventhub_kafka_options(self):
        """Get eventhub options from dataflowspec."""
        dbutils = PipelineReaders.get_db_utils(self.spark)
        eh_namespace = self.source_details.get("eventhub.namespace")
        eh_port = self.source_details.get("eventhub.port")
        eh_name = self.source_details.get("eventhub.name")
        eh_shared_key_name = self.source_details.get("eventhub.accessKeyName")
        secret_name = self.source_details.get("eventhub.accessKeySecretName")
        if not secret_name:
            # set default value if "eventhub.accessKeySecretName" is not specified
            secret_name = eh_shared_key_name
        secret_scope = self.source_details.get("eventhub.secretsScopeName")
        eh_shared_key_value = dbutils.secrets.get(secret_scope, secret_name)
        eh_shared_key_value = f"SharedAccessKeyName={eh_shared_key_name};SharedAccessKey={eh_shared_key_value}"
        eh_conn_str = f"Endpoint=sb://{eh_namespace}.servicebus.windows.net/;{eh_shared_key_value}"
        eh_kafka_str = "kafkashaded.org.apache.kafka.common.security.plain.PlainLoginModule"
        sasl_config = f"{eh_kafka_str} required username=\"$ConnectionString\" password=\"{eh_conn_str}\";"

        eh_conn_options = {
            "kafka.bootstrap.servers": f"{eh_namespace}.servicebus.windows.net:{eh_port}",
            "subscribe": eh_name,
            "kafka.sasl.mechanism": "PLAIN",
            "kafka.security.protocol": "SASL_SSL",
            "kafka.sasl.jaas.config": sasl_config
        }
        kafka_options = {**eh_conn_options, **self.reader_config_options}
        return kafka_options

    def get_kafka_options(self):
        """Get kafka options from dataflowspec."""
        kafka_base_ops = {
            "kafka.bootstrap.servers": self.source_details.get("kafka.bootstrap.servers"),
            "subscribe": self.source_details.get("subscribe")
        }
        ssl_truststore_location = self.source_details.get("kafka.ssl.truststore.location", None)
        ssl_keystore_location = self.source_details.get("kafka.ssl.keystore.location", None)
        if ssl_truststore_location and ssl_keystore_location:
            truststore_scope = self.source_details.get("kafka.ssl.truststore.secrets.scope", None)
            truststore_key = self.source_details.get("kafka.ssl.truststore.secrets.key", None)
            keystore_scope = self.source_details.get("kafka.ssl.keystore.secrets.scope", None)
            keystore_key = self.source_details.get("kafka.ssl.keystore.secrets.key", None)
            if (truststore_scope and truststore_key and keystore_scope and keystore_key):
                dbutils = self.get_db_utils()
                kafka_ssl_conn = {
                    "kafka.ssl.truststore.location": ssl_truststore_location,
                    "kafka.ssl.keystore.location": ssl_keystore_location,
                    "kafka.ssl.keystore.password": dbutils.secrets.get(keystore_scope, keystore_key),
                    "kafka.ssl.truststore.password": dbutils.secrets.get(truststore_scope, truststore_key)
                }
                kafka_options = {**kafka_base_ops, **kafka_ssl_conn, **self.reader_config_options}
            else:
                params = ["kafka.ssl.truststore.secrets.scope",
                          "kafka.ssl.truststore.secrets.key",
                          "kafka.ssl.keystore.secrets.scope",
                          "kafka.ssl.keystore.secrets.key"
                          ]
                raise Exception(f"Kafka ssl required params are: {params}! provided options are :{self.source_details}")
        else:
            kafka_options = {**kafka_base_ops, **self.reader_config_options}
        return kafka_options<|MERGE_RESOLUTION|>--- conflicted
+++ resolved
@@ -30,46 +30,29 @@
             DataFrame: _description_
         """
         logger.info("In read_dlt_cloud_files func")
-<<<<<<< HEAD
-        source_path = bronze_dataflow_spec.sourceDetails["path"]
-        reader_config_options = bronze_dataflow_spec.readerConfigOptions
         input_df = None
-        if schema_json and bronze_dataflow_spec.sourceFormat.lower() != "delta":
-            schema = StructType.fromJson(schema_json)
-            input_df = (
-                spark.readStream.format(bronze_dataflow_spec.sourceFormat)
-                .options(**reader_config_options)
-=======
         source_path = self.source_details["path"]
-
         if self.schema_json and self.source_format != "delta":
             schema = StructType.fromJson(self.schema_json)
-            return (
+            input_df = (
                 self.spark.readStream.format(self.source_format)
                 .options(**self.reader_config_options)
->>>>>>> 5c056ad3
                 .schema(schema)
                 .load(source_path)
             )
         else:
-<<<<<<< HEAD
             input_df = (
-                spark.readStream.format(bronze_dataflow_spec.sourceFormat)
-                .options(**reader_config_options)
-=======
-            return (
                 self.spark.readStream.format(self.source_format)
                 .options(**self.reader_config_options)
->>>>>>> 5c056ad3
                 .load(source_path)
             )
-        if bronze_dataflow_spec.sourceDetails and "source_metadata" in bronze_dataflow_spec.sourceDetails.keys():
-            input_df = PipelineReaders.add_cloudfiles_metadata(bronze_dataflow_spec, input_df)
+        if self.sourceDetails and "source_metadata" in self.sourceDetails.keys():
+            input_df = PipelineReaders.add_cloudfiles_metadata(self.sourceDetails, input_df)
         return input_df
 
     @staticmethod
-    def add_cloudfiles_metadata(bronze_dataflow_spec, input_df):
-        source_metadata_json = json.loads(bronze_dataflow_spec.sourceDetails.get("source_metadata"))
+    def add_cloudfiles_metadata(sourceDetails, input_df):
+        source_metadata_json = json.loads(sourceDetails.get("source_metadata"))
         keys = source_metadata_json.keys()
         if "include_autoloader_metadata_column" in keys:
             if "autoloader_metadata_col_name" in source_metadata_json:
