--- conflicted
+++ resolved
@@ -59,28 +59,16 @@
 
         if self.reader_config_options and len(self.reader_config_options) > 0:
             return (
-<<<<<<< HEAD
-                self.spark.readStream.options(**self.reader_config_options).table(
-                    f"""{self.source_details["source_database"]}
-                        .{self.source_details["table"]}"""
-=======
-                spark.readStream.options(**reader_config_options).table(
+                self.spark.readStream.options(**reader_config_options).table(
                     f"""{bronze_dataflow_spec.sourceDetails["source_database"]}
                         .{bronze_dataflow_spec.sourceDetails["source_table"]}"""
->>>>>>> 7f324627
                 )
             )
         else:
             return (
-<<<<<<< HEAD
                 self.spark.readStream.table(
-                    f"""{self.source_details["source_database"]}
-                        .{self.source_details["table"]}"""
-=======
-                spark.readStream.table(
                     f"""{bronze_dataflow_spec.sourceDetails["source_database"]}
                         .{bronze_dataflow_spec.sourceDetails["source_table"]}"""
->>>>>>> 7f324627
                 )
             )
 
