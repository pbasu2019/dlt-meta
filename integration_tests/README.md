#### Run Integration Tests
1. Install [Databricks CLI](https://docs.databricks.com/dev-tools/cli/index.html)
    - Once you install Databricks CLI, authenticate your current machine to a Databricks Workspace:

    ```commandline
    databricks auth login --host WORKSPACE_HOST
    ```

2. ```commandline
    git clone https://github.com/databrickslabs/dlt-meta.git
    ```

3. ```commandline
    cd dlt-meta
    ```

4. ```commandline
    python -m venv .venv
    ```

5. ```commandline
    source .venv/bin/activate
    ```

6. ```commandline
    pip install databricks-sdk
    ```

7. ```commandline
    dlt_meta_home=$(pwd)
    ```

8. ```commandline
    export PYTHONPATH=$dlt_meta_home
    ```

9. Run integration test against cloudfile or eventhub or kafka using below options. To use the Databricks profile configured using CLI then pass ```--profile <profile-name>``` to below command otherwise provide workspace url and token in command line. You will also need to provide a Unity Catalog catalog for which the schemas, tables, and files will be created in.

    - 9a. Run the command for  **cloudfiles**
        ```commandline
        python integration_tests/run_integration_tests.py  --uc_catalog_name=<<uc catalog name>> --source=cloudfiles --profile=<<DEFAULT>>
        ```

    - 9b. Run the command for **eventhub**
        ```commandline
        python integration_tests/run_integration_tests.py --uc_catalog_name=<<uc catalog name>> --source=eventhub --eventhub_name=iot --eventhub_secrets_scope_name=eventhubs_creds --eventhub_namespace=int_test-standard --eventhub_port=9093 --eventhub_producer_accesskey_name=producer --eventhub_consumer_accesskey_name=consumer  --eventhub_name_append_flow=test_append_flow --eventhub_accesskey_secret_name=test_secret_name --profile=<<DEFAULT>>
        ```
    - - For eventhub integration tests, the following are the prerequisites:
        1. Needs eventhub instance running
        2. Use Databricks CLI, Create databricks secrets scope for eventhub keys (```databricks secrets create-scope eventhubs_creds```)
        3. Use Databricks CLI, Create databricks secrets to store producer and consumer keys using the scope created in step

    - - Following are the mandatory arguments for running EventHubs integration test
        1. Provide your eventhub topic : --eventhub_name
        2. Provide eventhub namespace : --eventhub_namespace
        3. Provide eventhub port : --eventhub_port
        4. Provide databricks secret scope name : --eventhub_secrets_scope_name
        5. Provide eventhub producer access key name : --eventhub_producer_accesskey_name
        6. Provide eventhub access key name : --eventhub_consumer_accesskey_name


    - 9c. Run the command for **kafka**
        ```commandline
<<<<<<< HEAD
        python integration_tests/run_integration_tests.py --uc_catalog_name=<<uc catalog name>>  --source=kafka --kafka_topic=dlt-meta-integration-test --kafka_broker=host:9092 --profile=<<DEFAULT>>
=======
        python integration_tests/run_integration_tests.py --uc_catalog_name=<<uc catalog name>>  --source=kafka --kafka_topic=dlt-meta-integration-test --kafka_broker=host:9092 --profile=DEFAULT
>>>>>>> f047d8ef

    - - For kafka integration tests, the following are the prerequisites:
        1. Needs kafka instance running

    - - Following are the mandatory arguments for running EventHubs integration test
        1. Provide your kafka topic name : --kafka_topic
        2. Provide kafka_broker : --kafka_broker
    
    - 9d. Run the command for **snapshot**
        ```commandline
        python integration_tests/run_integration_tests.py --source=snapshot --uc_catalog_name=<<uc catalog name>> --profile=<<DEFAULT>>
        ```


10. Once finished integration output file will be copied locally to
```integration-test-output_<run_id>.txt```

11. Output of a successful run should have the following in the file
```
,0
0,Completed Bronze DLT Pipeline.
1,Completed Silver DLT Pipeline.
2,Validating DLT Bronze and Silver Table Counts...
3,Validating Counts for Table bronze_7d1d3ccc9e144a85b07c23110ea50133.transactions.
4,Expected: 10002 Actual: 10002. Passed!
5,Validating Counts for Table bronze_7d1d3ccc9e144a85b07c23110ea50133.transactions_quarantine.
6,Expected: 7 Actual: 7. Passed!
7,Validating Counts for Table bronze_7d1d3ccc9e144a85b07c23110ea50133.customers.
8,Expected: 98928 Actual: 98928. Passed!
9,Validating Counts for Table bronze_7d1d3ccc9e144a85b07c23110ea50133.customers_quarantine.
10,Expected: 1077 Actual: 1077. Passed!
11,Validating Counts for Table silver_7d1d3ccc9e144a85b07c23110ea50133.transactions.
12,Expected: 8759 Actual: 8759. Passed!
13,Validating Counts for Table silver_7d1d3ccc9e144a85b07c23110ea50133.customers.
14,Expected: 87256 Actual: 87256. Passed!
```<|MERGE_RESOLUTION|>--- conflicted
+++ resolved
@@ -61,11 +61,8 @@
 
     - 9c. Run the command for **kafka**
         ```commandline
-<<<<<<< HEAD
         python integration_tests/run_integration_tests.py --uc_catalog_name=<<uc catalog name>>  --source=kafka --kafka_topic=dlt-meta-integration-test --kafka_broker=host:9092 --profile=<<DEFAULT>>
-=======
-        python integration_tests/run_integration_tests.py --uc_catalog_name=<<uc catalog name>>  --source=kafka --kafka_topic=dlt-meta-integration-test --kafka_broker=host:9092 --profile=DEFAULT
->>>>>>> f047d8ef
+        ```
 
     - - For kafka integration tests, the following are the prerequisites:
         1. Needs kafka instance running
